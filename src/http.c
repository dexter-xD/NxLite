--- conflicted
+++ resolved
@@ -557,11 +557,8 @@
             return -1;
         }
         
-        off_t offset = response->file_offset; 
-<<<<<<< HEAD
-=======
+        off_t offset = response->file_offset;
         size_t __attribute__((unused)) total_sent = 0;
->>>>>>> e9b75029
         size_t remaining = response->body_length - offset;
         
         const size_t CHUNK_SIZE = 1024 * 1024;
@@ -582,6 +579,7 @@
                 return -1;
             }
             
+            total_sent += sent;
             remaining -= sent;
         }
         
